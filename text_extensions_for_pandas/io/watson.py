#
#  Copyright (c) 2020 IBM Corp.
#  Licensed under the Apache License, Version 2.0 (the "License");
#  you may not use this file except in compliance with the License.
#  You may obtain a copy of the License at
#
#  http://www.apache.org/licenses/LICENSE-2.0
#
#  Unless required by applicable law or agreed to in writing, software
#  distributed under the License is distributed on an "AS IS" BASIS,
#  WITHOUT WARRANTIES OR CONDITIONS OF ANY KIND, either express or implied.
#  See the License for the specific language governing permissions and
#  limitations under the License.
#

################################################################################
# watson.py
#
# I/O functions related to Watson Natural Language Understanding on the IBM Cloud.
# This service provides analysis of text feature through a request/response API, see
# https://cloud.ibm.com/docs/natural-language-understanding?topic=natural-language-understanding-getting-started
# for information on getting started with the service. Details of the provide API and
# available features can be found at https://cloud.ibm.com/apidocs/natural-language-understanding?code=python#introduction.
# For convience, a Python SDK is available at https://github.com/watson-developer-cloud/python-sdk that
# can be used to authenticate and make requests to the service.

from typing import *
import warnings

import numpy as np
import pandas as pd
import pyarrow as pa

from text_extensions_for_pandas.array import CharSpanArray, TokenSpanArray
from text_extensions_for_pandas.io import watson_util
from text_extensions_for_pandas.spanner import contain_join


# Standard Schemas for Response Data
_entities_schema = [
    ("type", "string"),
    ("text", "string"),
    ("sentiment.label", "string"),
    ("sentiment.score", "double"),
    ("relevance", "double"),
    ("count", "int64"),
    ("confidence", "double"),
    ("disambiguation.subtype", "string"),
    ("disambiguation.name", "string"),
    ("disambiguation.dbpedia_resource", "string"),
]

_keywords_schema = [
    ("text", "string"),
    ("sentiment.label", "string"),
    ("sentiment.score", "double"),
    ("relevance", "double"),
    ("emotion.sadness", "double"),
    ("emotion.joy", "double"),
    ("emotion.fear", "double"),
    ("emotion.disgust", "double"),
    ("emotion.anger", "double"),
    ("count", "int64"),
]

_semantic_roles_schema = [
    ("subject.text", "string"),
    ("sentence", "string"),
    ("object.text", "string"),
    ("action.verb.text", "string"),
    ("action.verb.tense", "string"),
    ("action.text", "string"),
    ("action.normalized", "string"),
]

_syntax_schema = [
    ("char_span", "ArrowCharSpanType"),
    ("token_span", "ArrowTokenSpanType"),
    ("part_of_speech", "string"),
    ("lemma", "string"),
    ("sentence", " ArrowTokenSpanType"),
]

_relations_schema = [
    ("type", "string"),
    ("sentence_span", "ArrowTokenSpanType"),
    ("score", "double"),
    ("arguments.0.span", "ArrowTokenSpanType"),
    ("arguments.1.span", "ArrowTokenSpanType"),
    ("arguments.0.entities.type", "string"),
    ("arguments.1.entities.type", "string"),
    ("arguments.0.entities.text", "string"),
    ("arguments.1.entities.text", "string"),
    ("arguments.0.entities.disambiguation.subtype", "string"),
    ("arguments.1.entities.disambiguation.subtype", "string"),
    ("arguments.0.disambiguation.name", "string"),
    ("arguments.1.disambiguation.name", "string"),
    ("arguments.0.disambiguation.dbpedia_resource", "string"),
    ("arguments.1.disambiguation.dbpedia_resource", "string"),
]


def _make_syntax_dataframes(syntax_response, original_text):
    tokens = syntax_response.get("tokens", [])
    sentence = syntax_response.get("sentences", [])

<<<<<<< HEAD
    if len(sentence) == 0 and len(tokens) == 0:
        return pd.DataFrame()

    token_table =watson_util.make_table(tokens)
    location_col, location_name =watson_util.find_column(token_table, "location")
    text_col, text_name =watson_util.find_column(token_table, "text")
    char_span =watson_util.make_char_span(location_col, text_col, original_text)
    token_span = TokenSpanArray.from_char_offsets(char_span)

    # Drop location, text columns that is duplicated in char_span
    token_table = token_table.drop([location_name, text_name])

    sentence_table =watson_util.make_table(sentence)
    location_col, _ =watson_util.find_column(sentence_table, "location")
    text_col, _ =watson_util.find_column(sentence_table, "text")
    sentence_char_span =watson_util.make_char_span(location_col, text_col, original_text)
    sentence_span = TokenSpanArray.align_to_tokens(char_span, sentence_char_span)

    # Add the span columns to the DataFrames
    token_df = token_table.to_pandas()
    token_df['char_span'] = char_span
    token_df['token_span'] = token_span

    sentence_df = sentence_table.to_pandas()
    sentence_df['char_span'] = sentence_char_span
    sentence_df['sentence_span'] = sentence_span
=======
    if len(tokens) > 0:
        token_table = _make_table(tokens)
        location_col, location_name = _find_column(token_table, "location")
        text_col, text_name = _find_column(token_table, "text")
        char_span = _make_char_span(location_col, text_col, original_text)
        token_span = TokenSpanArray.from_char_offsets(char_span)

        # Drop location, text columns that is duplicated in char_span
        token_table = token_table.drop([location_name, text_name])

        # Add the span columns to the DataFrames
        token_df = token_table.to_pandas()
        token_df['char_span'] = char_span
        token_df['token_span'] = token_span
    else:
        char_span = None
        token_df = pd.DataFrame()

    if len(sentence) > 0:
        sentence_table = _make_table(sentence)
        sentence_df = sentence_table.to_pandas()
        if char_span is not None:
            location_col, _ = _find_column(sentence_table, "location")
            text_col, _ = _find_column(sentence_table, "text")
            sentence_char_span = _make_char_span(location_col, text_col, original_text)
            sentence_span = TokenSpanArray.align_to_tokens(char_span, sentence_char_span)
            sentence_df['char_span'] = sentence_char_span
            sentence_df['sentence_span'] = sentence_span
    else:
        sentence_df = pd.DataFrame()
>>>>>>> b25148c1

    return token_df, sentence_df


def _merge_syntax_dataframes(token_df, sentence_series):

    df = token_df.merge(
        contain_join(
            sentence_series,
            token_df['token_span'],
            first_name="sentence",
            second_name="token_span",
        ), how="outer"
    )

    return df


def _make_relations_dataframe(relations, original_text, sentence_span_series):
    if len(relations) == 0:
        return pd.DataFrame()

    table =watson_util.make_table(relations)

    location_cols = {}

    # Separate each argument into a column
    flattened_arguments = []
    drop_cols = []
    for name in table.column_names:
        if name.lower().startswith("arguments"):
            col = pa.concat_arrays(table.column(name).iterchunks())
            assert pa.types.is_list(col.type)

            name_split = name.split('.', maxsplit=1)
            num_arguments = len(col[0])

            value_series = col.values.to_pandas()

            # Separate the arguments into individual columns
            for i in range(num_arguments):
                arg_name = "{}.{}.{}".format(name_split[0], i, name_split[1])
                arg_series = value_series[i::num_arguments]

                arg_array = pa.array(arg_series)

                # If list array is fixed length with 1 element, it can be flattened
                temp = arg_array
                while pa.types.is_list(temp.type):
                    temp = temp.flatten()
                    if len(temp) == len(arg_array):
                        # TODO also need to verify each offset inc by 1?
                        arg_array = temp

                if name.lower().endswith("location"):
                    location_cols[i] = (arg_array, "{}.{}".format(name_split[0], i))

                flattened_arguments.append((arg_array, arg_name))
            drop_cols.append(name)

    # Add the flattened argument columns
    for arg_array, arg_name in flattened_arguments:
        table = table.append_column(arg_name, arg_array)

    # Replace argument location and text columns with spans
    arg_span_cols = {}
    for arg_i, (location_col, arg_prefix) in location_cols.items():
        text_col, text_name =watson_util.find_column(table, "{}.text".format(arg_prefix))
        arg_span_cols["{}.span".format(arg_prefix)] =watson_util.make_char_span(location_col, text_col, original_text)
        drop_cols.extend(["{}.location".format(arg_prefix), text_name])

    add_cols = arg_span_cols.copy()

    # Build the sentence span and drop plain text sentence col
    sentence_col, sentence_name =watson_util.find_column(table, "sentence")
    arg_col_names = list(arg_span_cols.keys())
    if len(arg_col_names) > 0:
        first_arg_span_array = arg_span_cols[arg_col_names[0]]

        sentence_matches = []
        for i, arg_span in enumerate(first_arg_span_array):
            arg_begin = arg_span.begin
            arg_end = arg_span.end
            j = len(sentence_span_series) // 2
            found = False
            while not found:
                sentence_span = sentence_span_series[j]
                if arg_begin >= sentence_span.end:
                    j += 1
                elif arg_end <= sentence_span.begin:
                    j -= 1
                else:
                    contains = [sentence_span.contains(a[i]) for a in arg_span_cols.values()]
                    if not (all(contains) and sentence_span.covered_text == sentence_col[i]):
                        warnings.warn("Mismatched sentence span for: {}".format(sentence_span))
                    sentence_matches.append(j)
                    found = True

        relations_sentence = sentence_span_series[sentence_matches]
        add_cols["sentence_span"] = relations_sentence.reset_index(drop=True)
        drop_cols.append(sentence_name)
    else:
        warnings.warn("Could not make sentence span column for Re")

    # Drop columns that have been flattened or replaced by spans
    table = table.drop(drop_cols)

    df = table.to_pandas()

    # Insert additional columns
    for col_name, col in add_cols.items():
        df[col_name] = col

    return df


def _make_relations_dataframe_zero_copy(relations):
    if len(relations) == 0:
        return pd.DataFrame()

    table =watson_util.make_table(relations)

    # Separate each argument into a column
    flattened_arguments = []
    drop_cols = []
    for name in table.column_names:
        if name.lower().startswith("arguments"):
            col = pa.concat_arrays(table.column(name).iterchunks())
            assert pa.types.is_list(col.type)
            is_nested_list = pa.types.is_list(col.type.value_type)

            name_split = name.split('.', maxsplit=1)
            first_list = col[0]
            num_arguments = len(first_list)

            null_count = 0

            # Get the flattened raw values
            raw = col
            offset_arrays = []
            while pa.types.is_list(raw.type):
                offset_arrays.append(raw.offsets)
                null_count += raw.null_count
                raw = raw.flatten()

            # TODO handle lists with null values
            if null_count > 0:
                continue

            # Convert values to numpy
            values = raw.to_numpy(zero_copy_only=False)  # string might copy
            offsets_list = [o.to_numpy() for o in offset_arrays]

            # Compute the length of each list in the array
            value_offsets = offsets_list.pop()
            value_lengths = value_offsets[1:] - value_offsets[:-1]

            # Separate the arguments into individual columns
            for i in range(num_arguments):
                arg_name = "{}.{}.{}".format(name_split[0], i, name_split[1])
                arg_lengths = value_lengths[i::num_arguments]

                # Fixed length arrays can be sliced
                if not is_nested_list or len(np.unique(arg_lengths)) == 1:
                    num_elements = len(first_list[i]) if is_nested_list else 1

                    # Only 1 element so leave in primitive array
                    if not is_nested_list or num_elements == 1:
                        arg_values = values[i::num_arguments]
                        arg_array = pa.array(arg_values)
                    # Multiple elements so put back in a list array
                    else:
                        arg_values = values.reshape([len(col) * num_arguments, num_elements])
                        arg_values = arg_values[i::num_elements]
                        arg_values = arg_values.flatten()
                        arg_offsets = np.cumsum(arg_lengths)
                        arg_offsets = np.insert(arg_offsets, 0, 0)
                        arg_array = pa.ListArray.from_arrays(arg_offsets, arg_values)
                else:
                    # TODO Argument properties with variable length arrays not currently supported
                    continue

                flattened_arguments.append((arg_array, arg_name))
            drop_cols.append(name)

    # Add the flattened argument columns
    for arg_array, arg_name in flattened_arguments:
        table = table.append_column(arg_name, arg_array)

    # Drop columns that have been flattened
    table = table.drop(drop_cols)

    return table.to_pandas()


def watson_nlu_parse_response(response: Dict[str, Any],
                              original_text: str = None,
                              apply_standard_schema: bool = False) -> Dict[str, pd.DataFrame]:
    """
    Parse a Watson NLU response as a decoded JSON string, e.g. dictionary containing requested
    features and convert into a dict of Pandas DataFrames. The following features in the response
    will be converted:
        * entities
        * keywords
        * relations
        * semantic_roles
        * syntax

    For information on getting started with Watson Natural Language Understanding on IBM Cloud, see
    https://cloud.ibm.com/docs/natural-language-understanding?topic=natural-language-understanding-getting-started.
    A Python SDK for authentication and making requests to the service is provided at
    https://github.com/watson-developer-cloud/python-sdk.  Details on the supported features and
    available options when making the request can be found at
    https://cloud.ibm.com/apidocs/natural-language-understanding?code=python#analyze-text.

    .. note:: Additional feature data in response will not be processed

    >>> response = natural_language_understanding.analyze(
    ...     url="https://raw.githubusercontent.com/CODAIT/text-extensions-for-pandas/master/resources/holy_grail.txt",
    ...         return_analyzed_text=True,
    ...         features=Features(
    ...         entities=EntitiesOptions(sentiment=True),
    ...         keywords=KeywordsOptions(sentiment=True, emotion=True),
    ...         relations=RelationsOptions(),
    ...         semantic_roles=SemanticRolesOptions(),
    ...         syntax=SyntaxOptions(sentences=True, tokens=SyntaxOptionsTokens(lemma=True, part_of_speech=True))
    ...     )).get_result()
    >>> dfs = watson_nlu_parse_response(response)
    >>> dfs.keys()
    dict_keys(['syntax', 'entities', 'keywords', 'relations', 'semantic_roles'])
    >>> dfs["syntax"].head()
               char_span         token_span part_of_speech   lemma  \
    0    [0, 5): 'Monty'    [0, 5): 'Monty'          PROPN    None
    1  [6, 12): 'Python'  [6, 12): 'Python'          PROPN  python

                                                sentence
    0  [0, 273): 'Monty Python and the Holy Grail is ...
    1  [0, 273): 'Monty Python and the Holy Grail is ...

    :param response: A dictionary of features from the IBM Watson NLU response
    :param original_text: Optional original text sent in request, if None will
                          look for "analyzed_text" keyword in response
    :param apply_standard_schema: Return DataFrames with a set schema, whether data
                                  was present in the response or not
    :return: A dictionary mapping feature name to a Pandas DataFrame
    """
    dfs = {}

    if original_text is None and "analyzed_text" in response:
        original_text = response["analyzed_text"]

    # Create the syntax DataFrame
    syntax_response = response.get("syntax", {})
    token_df, sentence_df = _make_syntax_dataframes(syntax_response, original_text)
<<<<<<< HEAD
    sentence_series = sentence_df["sentence_span"]
    syntax_df = _merge_syntax_dataframes(token_df, sentence_series)
    dfs["syntax"] =watson_util.apply_schema(syntax_df, _syntax_schema, apply_standard_schema)
=======
    sentence_series = sentence_df.get("sentence_span")
    if sentence_series is not None:
        syntax_df = _merge_syntax_dataframes(token_df, sentence_series)
    else:
        syntax_df = pd.concat([token_df, sentence_df], axis=1)
    dfs["syntax"] = _apply_schema(syntax_df, _syntax_schema, apply_standard_schema)
>>>>>>> b25148c1

    if original_text is None and "char_span" in dfs["syntax"].columns:
        char_span = dfs["syntax"]["char_span"]
        if isinstance(char_span, CharSpanArray):
            original_text = dfs["syntax"]["char_span"].target_text
        else:
            warnings.warn("Did not receive and could not build original text")

    # Create the entities DataFrame
    entities = response.get("entities", [])
    entities_df =watson_util.make_dataframe(entities)
    dfs["entities"] =watson_util.apply_schema(entities_df, _entities_schema, apply_standard_schema)

    # Create the keywords DataFrame
    keywords = response.get("keywords", [])
    keywords_df =watson_util.make_dataframe(keywords)
    dfs["keywords"] =watson_util.apply_schema(keywords_df, _keywords_schema, apply_standard_schema)

    # Create the relations DataFrame
    relations = response.get("relations", [])
    relations_df = _make_relations_dataframe(relations, original_text, sentence_series)
    dfs["relations"] =watson_util.apply_schema(relations_df, _relations_schema, apply_standard_schema)

    # Create the semantic roles DataFrame
    semantic_roles = response.get("semantic_roles", [])
    semantic_roles_df =watson_util.make_dataframe(semantic_roles)
    dfs["semantic_roles"] =watson_util.apply_schema(semantic_roles_df, _semantic_roles_schema, apply_standard_schema)

    if "warnings" in response:
        # TODO: check structure of warnings and improve message
        warnings.warn(response["warnings"])

    return dfs


def make_span_from_entities(char_span: CharSpanArray,
                            entities_frame: pd.DataFrame,
                            entity_col: str = "text") -> TokenSpanArray:
    """
    Create a token span array for entity text from the entities DataFrame, and an existing
    char span array with tokens from the entire analyzed text.

    :param char_span: Parsed tokens
    :param entities_frame: Entities DataFrame from `watson_nlu_parse_response`
    :param entity_col: Column name for the entity text
    :return: TokenSpanArray for matching entities
    """
    entities = entities_frame[entity_col]
    entities_len = entities.str.len()
    begins = []
    ends = []

    i = 0
    while i < len(char_span):
        span = char_span[i]
        text = span.covered_text
        end = i
        num_tokens = 1
        stop = False
        while not stop:
            stop = True
            starts_with = entities.str.startswith(text)
            if any(starts_with):
                # Have a complete match, advance the end index
                if any(entities_len[starts_with] == len(text)):
                    end = i + num_tokens
                # Try the next token
                if i + num_tokens < len(char_span):
                    span = char_span[i + num_tokens]
                    text = text + " " + span.covered_text
                    num_tokens += 1
                    stop = False

        if i != end:
            begins.append(i)
            ends.append(end)
            i += (end - i)
        else:
            i += 1

    return TokenSpanArray(char_span, begins, ends)<|MERGE_RESOLUTION|>--- conflicted
+++ resolved
@@ -104,39 +104,11 @@
     tokens = syntax_response.get("tokens", [])
     sentence = syntax_response.get("sentences", [])
 
-<<<<<<< HEAD
-    if len(sentence) == 0 and len(tokens) == 0:
-        return pd.DataFrame()
-
-    token_table =watson_util.make_table(tokens)
-    location_col, location_name =watson_util.find_column(token_table, "location")
-    text_col, text_name =watson_util.find_column(token_table, "text")
-    char_span =watson_util.make_char_span(location_col, text_col, original_text)
-    token_span = TokenSpanArray.from_char_offsets(char_span)
-
-    # Drop location, text columns that is duplicated in char_span
-    token_table = token_table.drop([location_name, text_name])
-
-    sentence_table =watson_util.make_table(sentence)
-    location_col, _ =watson_util.find_column(sentence_table, "location")
-    text_col, _ =watson_util.find_column(sentence_table, "text")
-    sentence_char_span =watson_util.make_char_span(location_col, text_col, original_text)
-    sentence_span = TokenSpanArray.align_to_tokens(char_span, sentence_char_span)
-
-    # Add the span columns to the DataFrames
-    token_df = token_table.to_pandas()
-    token_df['char_span'] = char_span
-    token_df['token_span'] = token_span
-
-    sentence_df = sentence_table.to_pandas()
-    sentence_df['char_span'] = sentence_char_span
-    sentence_df['sentence_span'] = sentence_span
-=======
     if len(tokens) > 0:
-        token_table = _make_table(tokens)
-        location_col, location_name = _find_column(token_table, "location")
-        text_col, text_name = _find_column(token_table, "text")
-        char_span = _make_char_span(location_col, text_col, original_text)
+        token_table = watson_util.make_table(tokens)
+        location_col, location_name = watson_util.find_column(token_table, "location")
+        text_col, text_name = watson_util.find_column(token_table, "text")
+        char_span = watson_util.make_char_span(location_col, text_col, original_text)
         token_span = TokenSpanArray.from_char_offsets(char_span)
 
         # Drop location, text columns that is duplicated in char_span
@@ -151,18 +123,17 @@
         token_df = pd.DataFrame()
 
     if len(sentence) > 0:
-        sentence_table = _make_table(sentence)
+        sentence_table = watson_util.make_table(sentence)
         sentence_df = sentence_table.to_pandas()
         if char_span is not None:
-            location_col, _ = _find_column(sentence_table, "location")
-            text_col, _ = _find_column(sentence_table, "text")
-            sentence_char_span = _make_char_span(location_col, text_col, original_text)
+            location_col, _ = watson_util.find_column(sentence_table, "location")
+            text_col, _ = watson_util.find_column(sentence_table, "text")
+            sentence_char_span = watson_util.make_char_span(location_col, text_col, original_text)
             sentence_span = TokenSpanArray.align_to_tokens(char_span, sentence_char_span)
             sentence_df['char_span'] = sentence_char_span
             sentence_df['sentence_span'] = sentence_span
     else:
         sentence_df = pd.DataFrame()
->>>>>>> b25148c1
 
     return token_df, sentence_df
 
@@ -417,18 +388,12 @@
     # Create the syntax DataFrame
     syntax_response = response.get("syntax", {})
     token_df, sentence_df = _make_syntax_dataframes(syntax_response, original_text)
-<<<<<<< HEAD
-    sentence_series = sentence_df["sentence_span"]
-    syntax_df = _merge_syntax_dataframes(token_df, sentence_series)
-    dfs["syntax"] =watson_util.apply_schema(syntax_df, _syntax_schema, apply_standard_schema)
-=======
     sentence_series = sentence_df.get("sentence_span")
     if sentence_series is not None:
-        syntax_df = _merge_syntax_dataframes(token_df, sentence_series)
+        syntax_df = watson_util.merge_syntax_dataframes(token_df, sentence_series)
     else:
         syntax_df = pd.concat([token_df, sentence_df], axis=1)
-    dfs["syntax"] = _apply_schema(syntax_df, _syntax_schema, apply_standard_schema)
->>>>>>> b25148c1
+    dfs["syntax"] = watson_util.apply_schema(syntax_df, _syntax_schema, apply_standard_schema)
 
     if original_text is None and "char_span" in dfs["syntax"].columns:
         char_span = dfs["syntax"]["char_span"]

--- conflicted
+++ resolved
@@ -110,13 +110,11 @@
 jupyter nbextension enable --py widgetsnbextension
 jupyter labextension install @jupyter-widgets/jupyterlab-manager
 
-<<<<<<< HEAD
+# Also install the table of contents extension
+jupyter labextension install @jupyterlab/toc
+
 # Jupyter debugger extension (requires xeus-python, installed above)
 jupyter labextension install @jupyterlab/debugger
-=======
-# Also install the table of contents extension
-jupyter labextension install @jupyterlab/toc
->>>>>>> e176adec
 
 #jupyter lab build
 

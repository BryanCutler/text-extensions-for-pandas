language: python
python:
- "3.7"
-
install:
#install conda
 - sudo apt-get update
 - wget https://repo.continuum.io/miniconda/Miniconda3-latest-Linux-x86_64.sh -O miniconda.sh;
 - bash miniconda.sh -b -p $HOME/miniconda
 - source "$HOME/miniconda/etc/profile.d/conda.sh"
 - hash -r
 - conda config --set always_yes yes --set changeps1 no
 - conda update -q conda

 - conda info -a

 - CONDA_HOME="${HOME}/miniconda" ./env.sh


script:
<<<<<<< HEAD
 - #check that doc generation is possible
  - generate_docs.sh
=======
 - conda activate pd
>>>>>>> 3da59e53
 - python -m unittest discover<|MERGE_RESOLUTION|>--- conflicted
+++ resolved
@@ -18,10 +18,9 @@
 
 
 script:
-<<<<<<< HEAD
+
+- conda activate pd
+
  - #check that doc generation is possible
-  - generate_docs.sh
-=======
- - conda activate pd
->>>>>>> 3da59e53
+ - generate_docs.sh
  - python -m unittest discover